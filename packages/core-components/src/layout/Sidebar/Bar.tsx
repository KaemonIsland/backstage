/*
 * Copyright 2020 The Backstage Authors
 *
 * Licensed under the Apache License, Version 2.0 (the "License");
 * you may not use this file except in compliance with the License.
 * You may obtain a copy of the License at
 *
 *     http://www.apache.org/licenses/LICENSE-2.0
 *
 * Unless required by applicable law or agreed to in writing, software
 * distributed under the License is distributed on an "AS IS" BASIS,
 * WITHOUT WARRANTIES OR CONDITIONS OF ANY KIND, either express or implied.
 * See the License for the specific language governing permissions and
 * limitations under the License.
 */

import { makeStyles } from '@material-ui/core/styles';
import useMediaQuery from '@material-ui/core/useMediaQuery';
import clsx from 'clsx';
import React, { useState, useContext, PropsWithChildren, useRef } from 'react';
import { sidebarConfig, SidebarContext } from './config';
import { BackstageTheme } from '@backstage/theme';
import { SidebarPinStateContext } from './Page';
<<<<<<< HEAD
import { MobileSidebar } from './MobileSidebar';
=======
import DoubleArrowRight from './icons/DoubleArrowRight';
import DoubleArrowLeft from './icons/DoubleArrowLeft';
>>>>>>> 48738962

export type SidebarClassKey = 'drawer' | 'drawerOpen';

const useStyles = makeStyles<BackstageTheme>(
  theme => ({
    drawer: {
      display: 'flex',
      flexFlow: 'column nowrap',
      alignItems: 'flex-start',
      position: 'fixed',
      left: 0,
      top: 0,
      bottom: 0,
      zIndex: 1000,
      background: theme.palette.navigation.background,
      overflowX: 'hidden',
      msOverflowStyle: 'none',
      scrollbarWidth: 'none',
      width: sidebarConfig.drawerWidthClosed,
      transition: theme.transitions.create('width', {
        easing: theme.transitions.easing.sharp,
        duration: theme.transitions.duration.shortest,
      }),
      '& > *': {
        flexShrink: 0,
      },
      '&::-webkit-scrollbar': {
        display: 'none',
      },
    },
    expandButton: {
      background: 'none',
      border: 'none',
      color: theme.palette.navigation.color,
      width: '100%',
      cursor: 'pointer',
      position: 'relative',
      height: 48,
    },
    arrows: {
      position: 'absolute',
      right: 10,
    },
    drawerOpen: {
      width: sidebarConfig.drawerWidthOpen,
      transition: theme.transitions.create('width', {
        easing: theme.transitions.easing.sharp,
        duration: theme.transitions.duration.shorter,
      }),
    },
  }),
  { name: 'BackstageSidebar' },
);

enum State {
  Closed,
  Idle,
  Open,
}

type Props = {
  openDelayMs?: number;
  closeDelayMs?: number;
  disableExpandOnHover?: boolean;
};

<<<<<<< HEAD
const DesktopSidebar = ({
  openDelayMs = sidebarConfig.defaultOpenDelayMs,
  closeDelayMs = sidebarConfig.defaultCloseDelayMs,
  children,
}: PropsWithChildren<Props>) => {
=======
export function Sidebar(props: PropsWithChildren<Props>) {
  const {
    disableExpandOnHover = false,
    openDelayMs = sidebarConfig.defaultOpenDelayMs,
    closeDelayMs = sidebarConfig.defaultCloseDelayMs,
    children,
  } = props;
>>>>>>> 48738962
  const classes = useStyles();
  const isSmallScreen = useMediaQuery<BackstageTheme>(theme =>
    theme.breakpoints.down('md'),
  );
  const [state, setState] = useState(State.Closed);
  const hoverTimerRef = useRef<number>();
  const { isPinned } = useContext(SidebarPinStateContext);

  const handleOpen = () => {
    if (isPinned) {
      return;
    }
    if (hoverTimerRef.current) {
      clearTimeout(hoverTimerRef.current);
      hoverTimerRef.current = undefined;
    }
    if (state !== State.Open && !isSmallScreen) {
      hoverTimerRef.current = window.setTimeout(() => {
        hoverTimerRef.current = undefined;
        setState(State.Open);
      }, openDelayMs);

      setState(State.Idle);
    }
  };

  const handleClose = () => {
    if (isPinned) {
      return;
    }
    if (hoverTimerRef.current) {
      clearTimeout(hoverTimerRef.current);
      hoverTimerRef.current = undefined;
    }
    if (state === State.Idle) {
      setState(State.Closed);
    } else if (state === State.Open) {
      hoverTimerRef.current = window.setTimeout(() => {
        hoverTimerRef.current = undefined;
        setState(State.Closed);
      }, closeDelayMs);
    }
  };

  const isOpen = (state === State.Open && !isSmallScreen) || isPinned;

  const setOpen = (open: boolean) => {
    if (open) {
      handleOpen();
    } else {
      handleClose();
    }
  };

  return (
<<<<<<< HEAD
    <SidebarContext.Provider
      value={{
        isOpen,
      }}
    >
      <div
        onMouseEnter={handleOpen}
        onFocus={handleOpen}
        onMouseLeave={handleClose}
        onBlur={handleClose}
        data-testid="sidebar-root"
        className={clsx(classes.drawer, {
          [classes.drawerOpen]: isOpen,
        })}
=======
    <div
      className={classes.root}
      data-testid="sidebar-root"
      onMouseEnter={disableExpandOnHover ? () => {} : handleOpen}
      onFocus={disableExpandOnHover ? () => {} : handleOpen}
      onMouseLeave={disableExpandOnHover ? () => {} : handleClose}
      onBlur={disableExpandOnHover ? () => {} : handleClose}
    >
      <SidebarContext.Provider
        value={{
          isOpen,
          setOpen,
        }}
>>>>>>> 48738962
      >
        {children}
      </div>
    </SidebarContext.Provider>
  );
};

export const Sidebar = ({ children }: React.PropsWithChildren<Props>) => {
  const isMobileScreen = useMediaQuery<BackstageTheme>(theme =>
    theme.breakpoints.down('xs'),
  );

  return isMobileScreen ? (
    <SidebarContext.Provider
      value={{
        isOpen: true,
      }}
    >
      <MobileSidebar>{children}</MobileSidebar>
    </SidebarContext.Provider>
  ) : (
    <DesktopSidebar>{children}</DesktopSidebar>
  );
<<<<<<< HEAD
=======
}

/**
 * A button which allows you to expand the sidebar when clicked.
 * Use optionally to replace sidebar's expand-on-hover feature with expand-on-click.
 *
 * @public
 */
export const SidebarExpandButton = () => {
  const classes = useStyles();
  const { isOpen, setOpen } = useContext(SidebarContext);
  const { isPinned } = useContext(SidebarPinStateContext);
  const isSmallScreen = useMediaQuery<BackstageTheme>(theme =>
    theme.breakpoints.down('md'),
  );

  const handleClick = () => {
    setOpen(!isOpen);
  };

  if (isPinned || isSmallScreen) {
    return null;
  }

  return (
    <button
      onClick={handleClick}
      className={classes.expandButton}
      aria-label="Expand Sidebar"
      data-testid="sidebar-expand-button"
    >
      <div className={classes.arrows}>
        {isOpen ? <DoubleArrowLeft /> : <DoubleArrowRight />}
      </div>
    </button>
  );
>>>>>>> 48738962
};<|MERGE_RESOLUTION|>--- conflicted
+++ resolved
@@ -21,12 +21,9 @@
 import { sidebarConfig, SidebarContext } from './config';
 import { BackstageTheme } from '@backstage/theme';
 import { SidebarPinStateContext } from './Page';
-<<<<<<< HEAD
 import { MobileSidebar } from './MobileSidebar';
-=======
 import DoubleArrowRight from './icons/DoubleArrowRight';
 import DoubleArrowLeft from './icons/DoubleArrowLeft';
->>>>>>> 48738962
 
 export type SidebarClassKey = 'drawer' | 'drawerOpen';
 
@@ -93,21 +90,11 @@
   disableExpandOnHover?: boolean;
 };
 
-<<<<<<< HEAD
 const DesktopSidebar = ({
   openDelayMs = sidebarConfig.defaultOpenDelayMs,
   closeDelayMs = sidebarConfig.defaultCloseDelayMs,
   children,
 }: PropsWithChildren<Props>) => {
-=======
-export function Sidebar(props: PropsWithChildren<Props>) {
-  const {
-    disableExpandOnHover = false,
-    openDelayMs = sidebarConfig.defaultOpenDelayMs,
-    closeDelayMs = sidebarConfig.defaultCloseDelayMs,
-    children,
-  } = props;
->>>>>>> 48738962
   const classes = useStyles();
   const isSmallScreen = useMediaQuery<BackstageTheme>(theme =>
     theme.breakpoints.down('md'),
@@ -154,6 +141,7 @@
 
   const isOpen = (state === State.Open && !isSmallScreen) || isPinned;
 
+  // TODO: Generalize
   const setOpen = (open: boolean) => {
     if (open) {
       handleOpen();
@@ -163,10 +151,10 @@
   };
 
   return (
-<<<<<<< HEAD
     <SidebarContext.Provider
       value={{
         isOpen,
+        setOpen,
       }}
     >
       <div
@@ -178,21 +166,6 @@
         className={clsx(classes.drawer, {
           [classes.drawerOpen]: isOpen,
         })}
-=======
-    <div
-      className={classes.root}
-      data-testid="sidebar-root"
-      onMouseEnter={disableExpandOnHover ? () => {} : handleOpen}
-      onFocus={disableExpandOnHover ? () => {} : handleOpen}
-      onMouseLeave={disableExpandOnHover ? () => {} : handleClose}
-      onBlur={disableExpandOnHover ? () => {} : handleClose}
-    >
-      <SidebarContext.Provider
-        value={{
-          isOpen,
-          setOpen,
-        }}
->>>>>>> 48738962
       >
         {children}
       </div>
@@ -205,10 +178,14 @@
     theme.breakpoints.down('xs'),
   );
 
+  // TODO: Generalize
+  const setOpen = () => {};
+
   return isMobileScreen ? (
     <SidebarContext.Provider
       value={{
         isOpen: true,
+        setOpen,
       }}
     >
       <MobileSidebar>{children}</MobileSidebar>
@@ -216,9 +193,7 @@
   ) : (
     <DesktopSidebar>{children}</DesktopSidebar>
   );
-<<<<<<< HEAD
-=======
-}
+};
 
 /**
  * A button which allows you to expand the sidebar when clicked.
@@ -254,5 +229,4 @@
       </div>
     </button>
   );
->>>>>>> 48738962
 };