{
  "name": "@backstage/plugin-techdocs-node",
  "description": "Common node.js functionalities for TechDocs, to be shared between techdocs-backend plugin and techdocs-cli",
  "version": "1.4.3-next.0",
  "main": "src/index.ts",
  "types": "src/index.ts",
  "publishConfig": {
    "access": "public",
    "main": "dist/index.cjs.js",
    "types": "dist/index.d.ts"
  },
  "backstage": {
    "role": "node-library"
  },
  "homepage": "https://backstage.io",
  "repository": {
    "type": "git",
    "url": "https://github.com/backstage/backstage",
    "directory": "plugins/techdocs-node"
  },
  "keywords": [
    "techdocs",
    "backstage"
  ],
  "license": "Apache-2.0",
  "files": [
    "dist"
  ],
  "scripts": {
    "build": "backstage-cli package build",
    "lint": "backstage-cli package lint",
    "test": "backstage-cli package test",
    "prepack": "backstage-cli package prepack",
    "postpack": "backstage-cli package postpack",
    "clean": "backstage-cli package clean",
    "start": "backstage-cli package start"
  },
  "bugs": {
    "url": "https://github.com/backstage/backstage/issues"
  },
  "dependencies": {
<<<<<<< HEAD
    "@aws-sdk/client-s3": "^3.208.0",
    "@aws-sdk/credential-providers": "^3.208.0",
    "@aws-sdk/lib-storage": "^3.208.0",
    "@aws-sdk/types": "^3.208.0",
    "@azure/identity": "^2.0.1",
=======
    "@azure/identity": "^2.1.0",
>>>>>>> ce28e34f
    "@azure/storage-blob": "^12.5.0",
    "@backstage/backend-common": "workspace:^",
    "@backstage/catalog-model": "workspace:^",
    "@backstage/config": "workspace:^",
    "@backstage/errors": "workspace:^",
    "@backstage/integration": "workspace:^",
    "@backstage/plugin-search-common": "workspace:^",
    "@google-cloud/storage": "^6.0.0",
    "@trendyol-js/openstack-swift-sdk": "^0.0.5",
    "@types/express": "^4.17.6",
    "express": "^4.17.1",
    "fs-extra": "10.1.0",
    "git-url-parse": "^13.0.0",
    "js-yaml": "^4.0.0",
    "json5": "^2.1.3",
    "mime-types": "^2.1.27",
    "mock-fs": "^5.1.0",
    "p-limit": "^3.1.0",
    "recursive-readdir": "^2.2.2",
    "winston": "^3.2.1"
  },
  "devDependencies": {
    "@backstage/cli": "workspace:^",
    "@types/fs-extra": "^9.0.5",
    "@types/js-yaml": "^4.0.0",
    "@types/mime-types": "^2.1.0",
    "@types/mock-fs": "^4.13.0",
    "@types/recursive-readdir": "^2.2.0",
    "@types/supertest": "^2.0.8",
    "aws-sdk-client-mock": "^2.0.0",
    "supertest": "^6.1.3"
  }
}<|MERGE_RESOLUTION|>--- conflicted
+++ resolved
@@ -39,15 +39,11 @@
     "url": "https://github.com/backstage/backstage/issues"
   },
   "dependencies": {
-<<<<<<< HEAD
     "@aws-sdk/client-s3": "^3.208.0",
     "@aws-sdk/credential-providers": "^3.208.0",
     "@aws-sdk/lib-storage": "^3.208.0",
     "@aws-sdk/types": "^3.208.0",
-    "@azure/identity": "^2.0.1",
-=======
     "@azure/identity": "^2.1.0",
->>>>>>> ce28e34f
     "@azure/storage-blob": "^12.5.0",
     "@backstage/backend-common": "workspace:^",
     "@backstage/catalog-model": "workspace:^",
