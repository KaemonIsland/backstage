/*
 * Copyright 2020 Spotify AB
 *
 * Licensed under the Apache License, Version 2.0 (the "License");
 * you may not use this file except in compliance with the License.
 * You may obtain a copy of the License at
 *
 *     http://www.apache.org/licenses/LICENSE-2.0
 *
 * Unless required by applicable law or agreed to in writing, software
 * distributed under the License is distributed on an "AS IS" BASIS,
 * WITHOUT WARRANTIES OR CONDITIONS OF ANY KIND, either express or implied.
 * See the License for the specific language governing permissions and
 * limitations under the License.
 */

import { PublisherBase, PublisherOptions, PublisherResult } from './types';
import { Octokit } from '@octokit/rest';
import { pushToRemoteCred } from './helpers';
import { JsonValue } from '@backstage/config';
import { RequiredTemplateValues } from '../templater';

export type RepoVisibilityOptions = 'private' | 'internal' | 'public';

interface GithubPublisherParams {
  client: Octokit;
  token: string;
  repoVisibility: RepoVisibilityOptions;
}

export class GithubPublisher implements PublisherBase {
  private client: Octokit;
  private token: string;
  private repoVisibility: RepoVisibilityOptions;

  constructor({
    client,
    token,
    repoVisibility = 'public',
  }: GithubPublisherParams) {
    this.client = client;
    this.token = token;
    this.repoVisibility = repoVisibility;
  }

  async publish({
    values,
    directory,
  }: PublisherOptions): Promise<PublisherResult> {
    const remoteUrl = await this.createRemote(values);
<<<<<<< HEAD
    await pushToRemoteCred(directory, remoteUrl, {
      username: this.token,
      password: 'x-auth-basic',
      token: this.token,
    });
=======
    await pushToRemoteUserPass(
      directory,
      remoteUrl,
      this.token,
      'x-oauth-basic',
    );
    const catalogInfoUrl = remoteUrl.replace(
      /\.git$/,
      '/blob/master/catalog-info.yaml',
    );
>>>>>>> 03e26451

    return { remoteUrl, catalogInfoUrl };
  }

  private async createRemote(
    values: RequiredTemplateValues & Record<string, JsonValue>,
  ) {
    const [owner, name] = values.storePath.split('/');
    const description = values.description as string;

    const user = await this.client.users.getByUsername({ username: owner });

    const repoCreationPromise =
      user.data.type === 'Organization'
        ? this.client.repos.createInOrg({
            name,
            org: owner,
            private: this.repoVisibility !== 'public',
            visibility: this.repoVisibility,
            description,
          })
        : this.client.repos.createForAuthenticatedUser({
            name,
            private: this.repoVisibility === 'private',
            description,
          });

    const { data } = await repoCreationPromise;

    const access = values.access as string;
    if (access?.startsWith(`${owner}/`)) {
      const [, team] = access.split('/');
      await this.client.teams.addOrUpdateRepoPermissionsInOrg({
        org: owner,
        team_slug: team,
        owner,
        repo: name,
        permission: 'admin',
      });
      // no need to add access if it's the person who own's the personal account
    } else if (access && access !== owner) {
      await this.client.repos.addCollaborator({
        owner,
        repo: name,
        username: access,
        permission: 'admin',
      });
    }

    return data?.clone_url;
  }
}<|MERGE_RESOLUTION|>--- conflicted
+++ resolved
@@ -48,24 +48,17 @@
     directory,
   }: PublisherOptions): Promise<PublisherResult> {
     const remoteUrl = await this.createRemote(values);
-<<<<<<< HEAD
+
     await pushToRemoteCred(directory, remoteUrl, {
       username: this.token,
       password: 'x-auth-basic',
       token: this.token,
     });
-=======
-    await pushToRemoteUserPass(
-      directory,
-      remoteUrl,
-      this.token,
-      'x-oauth-basic',
-    );
+
     const catalogInfoUrl = remoteUrl.replace(
       /\.git$/,
       '/blob/master/catalog-info.yaml',
     );
->>>>>>> 03e26451
 
     return { remoteUrl, catalogInfoUrl };
   }
