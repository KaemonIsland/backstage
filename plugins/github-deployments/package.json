--- conflicted
+++ resolved
@@ -21,14 +21,10 @@
   },
   "dependencies": {
     "@backstage/catalog-model": "^0.7.6",
-<<<<<<< HEAD
-    "@backstage/core": "^0.7.4",
+    "@backstage/core": "^0.7.5",
     "@backstage/errors": "^0.1.1",
     "@backstage/integration": "^0.5.1",
     "@backstage/integration-react": "^0.1.1",
-=======
-    "@backstage/core": "^0.7.5",
->>>>>>> 977d7271
     "@backstage/plugin-catalog-react": "^0.1.3",
     "@backstage/theme": "^0.2.5",
     "@material-ui/core": "^4.11.0",
