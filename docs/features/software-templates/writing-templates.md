--- conflicted
+++ resolved
@@ -741,7 +741,6 @@
 - **Input**: `github.com?repo=backstage&org=backstage`
 - **Output**: `backstage/backstage`
 
-<<<<<<< HEAD
 ## Custom Filters
 
 Whenever it is needed to extend the built-in filters with yours `${{ parameters.name | my-filter1 | my-filter2 | etc }}`, then you can add them
@@ -852,7 +851,7 @@
     }
   });
 ```
-=======
+
 ## Template Editor
 
 Writing template is most of the times an iterative process. You will need to test your template to make sure it has a good user experience and that it works as expected. To help on this process the scaffolder comes with a build in template editor that allows you to test your template in a real environment for querying data and execute the actions on dry-run mode to see the results of those one.
@@ -887,5 +886,4 @@
 
 ### Custom Field Explorer
 
-The custom filed explorer allows you to select any custom field loaded on the backstage instance and test different values and configurations.
->>>>>>> 0c68b8d9
+The custom filed explorer allows you to select any custom field loaded on the backstage instance and test different values and configurations.